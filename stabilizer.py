import numpy as np
import cv2
import csv
import platform

from calibrate_video import FisheyeCalibrator
from scipy.spatial.transform import Rotation
from gyro_integrator import GyroIntegrator, FrameRotationIntegrator
from blackbox_extract import BlackboxExtractor
from GPMF_gyro import Extractor
from matplotlib import pyplot as plt
from vidgear.gears import WriteGear


from scipy.fftpack import fft,ifft
from scipy.signal import resample
import time


class Stabilizer:
    def auto_sync_stab(self, smooth=0.8, sliceframe1 = 10, sliceframe2 = 1000, slicelength = 50):
        v1 = (sliceframe1 + slicelength/2) / self.fps
        v2 = (sliceframe2 + slicelength/2) / self.fps
        d1, times1, transforms1 = self.optical_flow_comparison(sliceframe1, slicelength)
        #self.initial_offset = d1
        d2, times2, transforms2 = self.optical_flow_comparison(sliceframe2, slicelength)

        self.times1 = times1
        self.times2 = times2
        self.transforms1 = transforms1
        self.transforms2 = transforms2
        self.v1 = v1
        self.v2 = v2
        self.d1 = d1
        self.d2 = d2


        print("v1: {}, v2: {}, d1: {}, d2: {}".format(v1, v2, d1, d2))

        err_slope = (d2-d1)/(v2-v1)
        correction_slope = err_slope + 1
        gyro_start = (d1 - err_slope*v1)#  + 1.5/self.fps

        interval = 1/(correction_slope * self.fps)

        print("Start {}".format(gyro_start))

        print("Interval {}, slope {}".format(interval, correction_slope))



        plt.plot(times1, transforms1[:,2] * self.fps)
        plt.plot(times2, transforms2[:,2] * self.fps)
        plt.plot((self.integrator.get_raw_data("t") + gyro_start)*correction_slope, self.integrator.get_raw_data("z"))
        #plt.plot((self.integrator.get_raw_data("t") + d2), self.integrator.get_raw_data("z"))
        #plt.plot((self.integrator.get_raw_data("t") + d1), self.integrator.get_raw_data("z"))
        plt.figure()
        plt.plot(times1, -transforms1[:,0] * self.fps)
        plt.plot(times2, -transforms2[:,0] * self.fps)
        plt.plot((self.integrator.get_raw_data("t") + gyro_start)*correction_slope, self.integrator.get_raw_data("x"))
        
        plt.figure()
        
        plt.plot(times1, -transforms1[:,1] * self.fps)
        plt.plot(times2, -transforms2[:,1] * self.fps)
        plt.plot((self.integrator.get_raw_data("t") + gyro_start)*correction_slope, self.integrator.get_raw_data("y"))

        plt.show()

        # Temp new integrator with corrected time scale

        initial_orientation = Rotation.from_euler('xyz', [0, 0, 0], degrees=True).as_quat()

        new_gyro_data = self.gyro_data

        # Correct time scale
        new_gyro_data[:,0] = (new_gyro_data[:,0]+gyro_start) *correction_slope

        new_integrator = GyroIntegrator(new_gyro_data,zero_out_time=True, initial_orientation=initial_orientation)
        new_integrator.integrate_all()

        # Doesn't work for BBL for some reason. TODO: Figure out why
        #self.times, self.stab_transform = new_integrator.get_interpolated_stab_transform(smooth=smooth,start=0,interval = 1/self.fps)

        self.times, self.stab_transform = self.integrator.get_interpolated_stab_transform(smooth=smooth,start=-gyro_start,interval = interval)

    def manual_sync_correction(self, d1, d2, smooth=0.8):
        v1 = self.v1
        v2 = self.v2

        transforms1 = self.transforms1
        transforms2 = self.transforms2
        times1 = self.times1
        times2 = self.times2

        print("v1: {}, v2: {}, d1: {}, d2: {}".format(v1, v2, d1, d2))



        err_slope = (d2-d1)/(v2-v1)
        correction_slope = err_slope + 1
        gyro_start = (d1 - err_slope*v1)#  + 1.5/self.fps

        interval = 1/(correction_slope * self.fps)

        print("Start {}".format(gyro_start))

        print("Interval {}, slope {}".format(interval, correction_slope))



        #plt.plot(times1, transforms1[:,2] * self.fps)
        #plt.plot(times2, transforms2[:,2] * self.fps)
        #plt.plot((self.integrator.get_raw_data("t") + gyro_start)*correction_slope, self.integrator.get_raw_data("z"))
        #plt.plot((self.integrator.get_raw_data("t") + d2), self.integrator.get_raw_data("z"))
        #plt.plot((self.integrator.get_raw_data("t") + d1), self.integrator.get_raw_data("z"))
        #plt.figure()
        #plt.plot(times1, -transforms1[:,0] * self.fps)
        #plt.plot(times2, -transforms2[:,0] * self.fps)
        #plt.plot((self.integrator.get_raw_data("t") + gyro_start)*correction_slope, self.integrator.get_raw_data("x"))
        
        #plt.figure()
        
        #plt.plot(times1, -transforms1[:,1] * self.fps)
        #plt.plot(times2, -transforms2[:,1] * self.fps)
        #plt.plot((self.integrator.get_raw_data("t") + gyro_start)*correction_slope, self.integrator.get_raw_data("y"))

        #plt.show()

        # Temp new integrator with corrected time scale

        initial_orientation = Rotation.from_euler('xyz', [0, 0, 0], degrees=True).as_quat()

        new_gyro_data = self.gyro_data

        # Correct time scale
        new_gyro_data[:,0] = (new_gyro_data[:,0]+gyro_start) *correction_slope

        new_integrator = GyroIntegrator(new_gyro_data,zero_out_time=False, initial_orientation=initial_orientation)
        new_integrator.integrate_all()

        # Doesn't work for BBL for some reason. TODO: Figure out why
        #self.times, self.stab_transform = new_integrator.get_interpolated_stab_transform(smooth=smooth,start=0,interval = 1/self.fps)

        self.times, self.stab_transform = self.integrator.get_interpolated_stab_transform(smooth=smooth,start=-gyro_start,interval = interval)




    def optical_flow_comparison(self, start_frame=0, analyze_length = 50):
        frame_times = []
        frame_idx = []
        transforms = []
        prev_pts_lst = []
        curr_pts_lst = []

        self.cap.set(cv2.CAP_PROP_POS_FRAMES, start_frame)
        time.sleep(0.05)

        # Read first frame
        _, prev = self.cap.read()
        prev_gray = cv2.cvtColor(prev, cv2.COLOR_BGR2GRAY)

        for i in range(analyze_length):
            prev_pts = cv2.goodFeaturesToTrack(prev_gray, maxCorners=200, qualityLevel=0.01, minDistance=30, blockSize=3)



            succ, curr = self.cap.read()

            frame_id = (int(self.cap.get(cv2.CAP_PROP_POS_FRAMES)))
            frame_time = (self.cap.get(cv2.CAP_PROP_POS_MSEC)/1000)

            if i % 10 == 0:
                print("Analyzing frame: {}/{}".format(i,analyze_length))

            if succ:
                # Only add if succeeded
                frame_idx.append(frame_id)
                frame_times.append(frame_time)


                curr_gray = cv2.cvtColor(curr, cv2.COLOR_BGR2GRAY)
                # Estimate transform using optical flow
                curr_pts, status, err = cv2.calcOpticalFlowPyrLK(prev_gray, curr_gray, prev_pts, None)

                idx = np.where(status==1)[0]
                prev_pts = prev_pts[idx]
                curr_pts = curr_pts[idx]
                assert prev_pts.shape == curr_pts.shape

                prev_pts_lst.append(prev_pts)
                curr_pts_lst.append(curr_pts)


                # TODO: Try getting undistort + homography working for more accurate rotation estimation
                src_pts = self.undistort.undistort_points(prev_pts, new_img_dim=(self.width,self.height))
                dst_pts = self.undistort.undistort_points(curr_pts, new_img_dim=(self.width,self.height))

                filtered_src = []
                filtered_dst = []

                for i in range(src_pts.shape[0]):
                    # if both points are within frame
                    if (0 < src_pts[i,0,0] < self.width) and (0 < dst_pts[i,0,0] < self.width) and (0 < src_pts[i,0,1] < self.height) and (0 < dst_pts[i,0,1] < self.height):
                        filtered_src.append(src_pts[i,:])
                        filtered_dst.append(dst_pts[i,:])



                H, mask = cv2.findHomography(np.array(filtered_src), np.array(filtered_dst))
                retval, rots, trans, norms = self.undistort.decompose_homography(H, new_img_dim=(self.width,self.height))


                # rots contains for solutions for the rotation. Get one with smallest magnitude. Idk
                # TODO: Implement rotation determination using essential matrix instead:
                # https://docs.opencv.org/master/da/de9/tutorial_py_epipolar_geometry.html
                # https://en.wikipedia.org/wiki/Essential_matrix#Extracting_rotation_and_translation
                roteul = None
                smallest_mag = 1000
                for rot in rots:
                    thisrot = Rotation.from_matrix(rots[0]) # First one?
                    #thisrot = Rotation.from_matrix(rot)
                    if thisrot.magnitude() < smallest_mag and thisrot.magnitude() < 0.6:
                        # For some reason some camera calibrations lead to super high rotation magnitudes... Still testing.
                        roteul = Rotation.from_matrix(rot).as_euler("xyz")
                        smallest_mag = thisrot.magnitude()

                if type(roteul) == type(None):
                    print("Optical flow rotation determination failed")
                    roteul = [0, 0, 0]

                # Compute fundamental matrix
                #F, mask = cv2.findFundamentalMat(np.array(filtered_src), np.array(filtered_dst),cv2.FM_LMEDS)
                # Compute essential matrix

                # https://answers.opencv.org/question/206817/extract-rotation-and-translation-from-fundamental-matrix/
                #E = self.undistort.find_essential_matrix(F, new_img_dim=(self.width,self.height))

                self.use_essential_matrix = True

                if self.use_essential_matrix:
                    R1, R2, t = self.undistort.recover_pose(np.array(filtered_src), np.array(filtered_dst), new_img_dim=(self.width,self.height))
                
                    rot1 = Rotation.from_matrix(R1)
                    rot2 = Rotation.from_matrix(R2)

                    if rot1.magnitude() < rot2.magnitude():
                        roteul = rot1.as_euler("xyz")
                    else: 
                        roteul = rot2.as_euler("xyz")


                #w, u, vt = cv2.SVDecomp(E) # , flag = cv2.SVD.FULL_UV
                
                #W = np.array([[0, -1.0, 0],[1.0, 0, 0],[0, 0, 1.0]])

                #U_W_Vt = np.linalg.multi_dot([u, W, vt])
                #U_Wt_Vt = np.linalg.multi_dot([u, W.transpose(), vt]) # Rotation matrix?
                #
                

                #points_drawn = curr

                #for point in curr_pts:
                #    print(point)
                #    cv2.circle(points_drawn,tuple(point[0]),1,(0,0,255))

                #for point in dst_pts:
                #    #print(point)
                #    cv2.circle(points_drawn,tuple(point[0]),1,(255,0,0))

                #cv2.imshow("Dot test", points_drawn)
                #cv2.waitKey(300)

                m, inliers = cv2.estimateAffine2D(src_pts, dst_pts) 

                dx = m[0,2]
                dy = m[1,2]
                
                # Extract rotation angle
                da = np.arctan2(m[1,0], m[0,0])
                #transforms.append([dx,dy,da]) 
                transforms.append(list(roteul))
                prev_gray = curr_gray

            else:
                print("Frame {}".format(i))
        
        transforms = np.array(transforms)
        estimated_offset = self.estimate_gyro_offset(frame_times, transforms, prev_pts_lst, curr_pts_lst)
        return estimated_offset, frame_times, transforms

        # Test stuff 
        v1 = 20 / self.fps
        v2 = 1300 / self.fps
        d1 = 0.042
        d2 = -0.604

        err_slope = (d2-d1)/(v2-v1)
        correction_slope = err_slope + 1
        gyro_start = (d1 - err_slope*v1)

        interval = correction_slope * 1/self.fps

        #plt.plot(frame_times, transforms[:,2])
        #plt.plot((self.integrator.get_raw_data("t") + gyro_start)* correction_slope, self.integrator.get_raw_data("z"))
        #plt.show()

    def estimate_gyro_offset(self, OF_times, OF_transforms, prev_pts_list, curr_pts_list):
        #print(prev_pts_list)
        # Estimate offset between small optical flow slice and gyro data

        gyro_times = self.integrator.get_raw_data("t")
        gyro_data = self.integrator.get_raw_data("xyz")
        #print(gyro_data)

        # quick low pass filter
        self.frame_lowpass = True

        if self.frame_lowpass:
            params = [0.3,0.4,0.3] # weights. last frame, current frame, next frame
            new_OF_transforms = np.copy(OF_transforms)
            for i in range(1,new_OF_transforms.shape[0]-1):
                new_OF_transforms[i,:] = new_OF_transforms[i-1,:] * params[0] + new_OF_transforms[i,:]*params[1] + new_OF_transforms[i+1,:] * params[2]

            OF_transforms = new_OF_transforms

        costs = []
        offsets = []

        N = 600
        dt = 4

        for i in range(N):
            offset = dt/2 - i * (dt/N) + self.initial_offset
            cost = self.better_gyro_cost_func(OF_times, OF_transforms, gyro_times + offset, gyro_data)
            offsets.append(offset)
            costs.append(cost)

        slice_length = len(OF_times)
        cutting_ratio = 1
        new_slice_length = int(slice_length*cutting_ratio)

        start_idx = int((slice_length - new_slice_length)/2)

        OF_times = OF_times[start_idx:start_idx + new_slice_length]
        OF_transforms = OF_transforms[start_idx:start_idx + new_slice_length,:]

        rough_offset = offsets[np.argmin(costs)]

        print("Estimated offset: {}".format(rough_offset))


        #plt.plot(offsets, costs)
        #plt.show()

        costs = []
        offsets = []

        N = 800
        dt = 0.15

        for i in range(N):
            offset = dt/2 - i * (dt/N) + rough_offset
            cost = self.better_gyro_cost_func(OF_times, OF_transforms, gyro_times + offset, gyro_data)
            offsets.append(offset)
            costs.append(cost)

        better_offset = offsets[np.argmin(costs)]

        print("Better offset: {}".format(better_offset))

        #plt.plot(offsets, costs)
        #plt.show()

        return better_offset

    def gyro_cost_func(self, OF_times, OF_transforms, gyro_times, gyro_data):

        # Estimate time delay using only roll direction

        gyro_roll = gyro_data[:,2] * self.fps
        OF_roll = OF_transforms[:,2]



        sum_squared_diff = 0
        gyro_idx = 0

        for OF_idx in range(len(OF_times)):
            while gyro_times[gyro_idx] < OF_times[OF_idx]:
                gyro_idx += 1

            diff = gyro_roll[gyro_idx] - OF_roll[OF_idx]
            sum_squared_diff += diff ** 2
            #print("Gyro {}, OF {}".format(gyro_times[gyro_idx], OF_times[OF_idx]))

        #print("DIFF^2: {}".format(sum_squared_diff))

        #plt.plot(OF_times, OF_roll)
        #plt.plot(gyro_times, gyro_roll)
        #plt.show()
        return sum_squared_diff

    def better_gyro_cost_func(self, OF_times, OF_transforms, gyro_times, gyro_data):


        new_OF_transforms = np.copy(OF_transforms) * self.fps
        new_OF_transforms[:,0] = -new_OF_transforms[:,0]
        new_OF_transforms[:,1] = -new_OF_transforms[:,1]

        #gyro_x = gyro_data[:,0]
        #OF_x = -OF_transforms[:,0]

        #gyro_y = gyro_data[:,1]
        #OF_y = -OF_transforms[:,1]

        #gyro_z = gyro_data[:,2]
        #OF_z = OF_transforms[:,2]

        axes_weight = np.array([0.5,1,1]) #np.array([0.5,0.5,1]) # Weight of the xyz in the cost function. More weight to roll

        sum_squared_diff = 0
        gyro_idx = 1

        next_gyro_snip = np.array([0, 0, 0], dtype=np.float64)
        next_cumulative_time = 0

        while gyro_times[gyro_idx + 1] < OF_times[0]:
            gyro_idx += 1

        for OF_idx in range(len(OF_times)):			
            cumulative = next_gyro_snip
            cumulative_time =  next_cumulative_time

            while gyro_times[gyro_idx] < OF_times[OF_idx]:
                delta_time = gyro_times[gyro_idx] - gyro_times[gyro_idx-1]
                cumulative_time += delta_time

                cumulative += gyro_data[gyro_idx,:] * delta_time
                gyro_idx += 1

            time_delta = OF_times[OF_idx] - gyro_times[gyro_idx-2]
            time_weight = time_delta / (gyro_times[gyro_idx] - gyro_times[gyro_idx-1])
            cumulative += gyro_data[gyro_idx-1,:] * time_delta
            cumulative_time  += time_delta

            time_delta = gyro_times[gyro_idx-1] - OF_times[OF_idx]
            next_gyro_snip = gyro_data[gyro_idx-1,:] * time_delta
            next_cumulative_time = time_delta

            cumulative /= cumulative_time

            diff = cumulative - new_OF_transforms[OF_idx,:]
            sum_squared_diff += np.sum(np.multiply(diff ** 2, axes_weight))
            #print("Gyro {}, OF {}".format(gyro_times[gyro_idx], OF_times[OF_idx]))

        #print("DIFF^2: {}".format(sum_squared_diff))

        #plt.plot(OF_times, OF_roll)
        #plt.plot(gyro_times, gyro_roll)
        #plt.show()
        return sum_squared_diff

<<<<<<< HEAD
    def renderfile(self, starttime, stoptime, outpath = "Stabilized.mp4", out_size = (1920,1080),
                   split_screen = True, hw_accel = False, bitrate_mbits = 20, display_preview = False):
        if hw_accel:
            if platform.system() == "Darwin":  # macOS
                output_params = {
                    "-input_framerate": self.fps, 
                    "-vf": "scale=%sx%s" % (out_size[0]*2 if split_screen else out_size[0], out_size[1]),
                    "-vcodec": "h264_videotoolbox",
                    "-profile": "main", 
                    "-b:v": "%sM" % bitrate_mbits,
                    "-pix_fmt": "yuv420p",
                }
            elif platform.system() == "Windows":
                output_params = {
                    "-input_framerate": self.fps, 
                    "-vf": "scale=%sx%s" % (out_size[0]*2 if split_screen else out_size[0], out_size[1]),
                    "-vcodec": "h264_nvenc",
                    "-profile:v": "main",
                    "-rc:v": "cbr", 
                    "-b:v": "%sM" % bitrate_mbits,
                    "-bufsize:v": "%sM" % int(bitrate_mbits * 2),
                    "-pix_fmt": "yuv420p",
                }
            elif platform.system() == "Linux":
                output_params = {
                    "-input_framerate": self.fps, 
                    "-vf": "scale=%sx%s" % (out_size[0]*2 if split_screen else out_size[0], out_size[1]),
                    "-vcodec": "h264_vaapi",
                    "-profile": "main", 
                    "-b:v": "%sM" % bitrate_mbits,
                    "-pix_fmt": "yuv420p",
                }
            out = WriteGear(output_filename=outpath, **output_params)

        else:
            output_params = {
                "-input_framerate": self.fps, 
                "-vf": "scale=%sx%s" % (out_size[0]*2 if split_screen else out_size[0], out_size[1]),
                "-c:v": "libx264",
                "-crf": "1",  # Can't use 0 as it triggers "lossless" which does not allow  -maxrate
                "-maxrate": "%sM" % bitrate_mbits,
                "-bufsize": "%sM" % int(bitrate_mbits * 1.2),
                "-pix_fmt": "yuv420p",
            }
            out = WriteGear(output_filename=outpath, **output_params)
        
=======
    def renderfile(self, starttime, stoptime, outpath = "Stabilized.mp4", out_size = (1920,1080), split_screen = True):

        fourcc = cv2.VideoWriter_fourcc(*'mp4v')

        out = cv2.VideoWriter(outpath, fourcc, self.fps, (out_size[0]*2 if split_screen else out_size[0], out_size[1]))
>>>>>>> 60d27aaa
        crop = (int((self.width-out_size[0])/2), int((self.height-out_size[1])/2))


        self.cap.set(cv2.CAP_PROP_POS_FRAMES, int(starttime * self.fps))
        time.sleep(0.1)

        num_frames = int((stoptime - starttime) * self.fps) 


        i = 0
        while(True):
            # Read next frame
            frame_num = int(self.cap.get(cv2.CAP_PROP_POS_FRAMES))
            success, frame = self.cap.read() 

            
            print("FRAME: {}, IDX: {}".format(frame_num, i))

            if success:
                i +=1

            if i > num_frames or i == len(self.stab_transform):
                break

            if success and i > 0:
                


                frame_undistort = cv2.remap(frame, self.map1, self.map2, interpolation=cv2.INTER_LINEAR,
                                              borderMode=cv2.BORDER_CONSTANT)


                #print(self.stab_transform[frame_num])
                frame_out = self.undistort.get_rotation_map(frame_undistort, self.stab_transform[frame_num])

                #frame_out = self.undistort.get_rotation_map(frame, self.stab_transform[frame_num])


                # Fix border artifacts
                frame_out = frame_out[crop[1]:crop[1]+out_size[1], crop[0]:crop[0]+out_size[0]]


                #out.write(frame_out)
                #print(frame_out.shape)

                # If the image is too big, resize it.
            #%if(frame_out.shape[1] > 1920): 
            #		frame_out = cv2.resize(frame_out, (int(frame_out.shape[1]/2), int(frame_out.shape[0]/2)));
                
                size = np.array(frame_out.shape)
                frame_out = cv2.resize(frame_out, (int(size[1]), int(size[0])))

                if split_screen:
                    # Fix border artifacts
                    frame_undistort = frame_undistort[crop[1]:crop[1]+out_size[1], crop[0]:crop[0]+out_size[0]]
                    frame = cv2.resize(frame_undistort, ((int(size[1]), int(size[0]))))
                    concatted = cv2.resize(cv2.hconcat([frame_out,frame],2), (out_size[0]*2,out_size[1]))
                    out.write(concatted)
                    if display_preview:
                        cv2.imshow("Before and After", concatted)
                        cv2.waitKey(2)
                else:
                    out.write(frame_out)
                    if display_preview:
                        cv2.imshow("Stabilized?", frame_out)
                        cv2.waitKey(2)

        # When everything done, release the capture
<<<<<<< HEAD
        #out.release()
        cv2.destroyAllWindows()
        out.close()
=======
        out.release()
        cv2.destroyAllWindows()
>>>>>>> 60d27aaa

    def release(self):
        self.cap.release()


class GPMFStabilizer(Stabilizer):
    def __init__(self, videopath, calibrationfile, hero = 8, fov_scale = 1.6):
        # General video stuff
        self.undistort_fov_scale = fov_scale
        self.cap = cv2.VideoCapture(videopath)
        self.width = int(self.cap.get(cv2.CAP_PROP_FRAME_WIDTH))
        self.height = int(self.cap.get(cv2.CAP_PROP_FRAME_HEIGHT))
        self.fps = self.cap.get(cv2.CAP_PROP_FPS)
        self.num_frames = int(self.cap.get(cv2.CAP_PROP_FRAME_COUNT))


        # Camera undistortion stuff
        self.undistort = FisheyeCalibrator()
        self.undistort.load_calibration_json(calibrationfile, True)
        self.map1, self.map2 = self.undistort.get_maps(self.undistort_fov_scale,new_img_dim=(self.width,self.height))

        # Get gyro data
        self.gpmf = Extractor(videopath)
        self.gyro_data = self.gpmf.get_gyro(True)

        # Hero 6??
        if hero == 6:
            self.gyro_data[:,1] = self.gyro_data[:,1]
            self.gyro_data[:,2] = -self.gyro_data[:,2]
            self.gyro_data[:,3] = self.gyro_data[:,3]
        elif hero == 5:
            self.gyro_data[:,1] = -self.gyro_data[:,1]
            self.gyro_data[:,2] = self.gyro_data[:,2]
            self.gyro_data[:,3] = -self.gyro_data[:,3]
            self.gyro_data[:,[2, 3]] = self.gyro_data[:,[3, 2]]

        elif hero == 8:
            # Hero 8??
            self.gyro_data[:,[2, 3]] = self.gyro_data[:,[3, 2]]

        

        #gyro_data[:,1] = gyro_data[:,1]
        #gyro_data[:,2] = -gyro_data[:,2]
        #gyro_data[:,3] = gyro_data[:,3]

        #gyro_data[:,1:] = -gyro_data[:,1:]

        #points_test = np.array([[[0,0],[100,100],[200,300],[400,400]]], dtype = np.float32)
        #result = self.undistort.undistort_points(points_test, new_img_dim=(self.width,self.height))
        #print(result)
        #exit()

        # Other attributes
        initial_orientation = Rotation.from_euler('xyz', [0, 0, 0], degrees=True).as_quat()

        self.integrator = GyroIntegrator(self.gyro_data,initial_orientation=initial_orientation)
        self.integrator.integrate_all()
        self.times = None
        self.stab_transform = None


        self.initial_offset = 0

    
    def stabilization_settings(self, smooth = 0.95):


        v1 = 20 / self.fps
        v2 = 900 / self.fps
        d1 = 0.042
        d2 = -0.396

        err_slope = (d2-d1)/(v2-v1)
        correction_slope = err_slope + 1
        gyro_start = (d1 - err_slope*v1)

        interval = 1/(correction_slope * self.fps)


        print("Start {}".format(gyro_start))

        print("Interval {}, slope {}".format(interval, correction_slope))

        self.times, self.stab_transform = self.integrator.get_interpolated_stab_transform(smooth=smooth,start=-gyro_start,interval = interval) # 2.2/30 , -1/30





class InstaStabilizer(Stabilizer):
    def __init__(self, videopath, calibrationfile, gyrocsv, fov_scale = 1.6):
        # General video stuff
        self.undistort_fov_scale = fov_scale
        self.cap = cv2.VideoCapture(videopath)
        self.width = int(self.cap.get(cv2.CAP_PROP_FRAME_WIDTH))
        self.height = int(self.cap.get(cv2.CAP_PROP_FRAME_HEIGHT))
        self.fps = self.cap.get(cv2.CAP_PROP_FPS)
        self.num_frames = int(self.cap.get(cv2.CAP_PROP_FRAME_COUNT))


        # Camera undistortion stuff
        self.undistort = FisheyeCalibrator()
        self.undistort.load_calibration_json(calibrationfile, True)
        self.map1, self.map2 = self.undistort.get_maps(self.undistort_fov_scale,new_img_dim=(self.width,self.height))

        # Get gyro data

        self.gyro_data = self.instaCSVGyro(gyrocsv)
        hero = 6

        # Hero 6??
        if hero == 6:
            self.gyro_data[:,1] = self.gyro_data[:,1]
            self.gyro_data[:,2] = -self.gyro_data[:,2]
            self.gyro_data[:,3] = self.gyro_data[:,3]
        elif hero == 5:
            self.gyro_data[:,1] = -self.gyro_data[:,1]
            self.gyro_data[:,2] = self.gyro_data[:,2]
            self.gyro_data[:,3] = -self.gyro_data[:,3]
            self.gyro_data[:,[2, 3]] = self.gyro_data[:,[3, 2]]

        elif hero == 8:
            # Hero 8??
            self.gyro_data[:,[2, 3]] = self.gyro_data[:,[3, 2]]

        

        #gyro_data[:,1] = gyro_data[:,1]
        #gyro_data[:,2] = -gyro_data[:,2]
        #gyro_data[:,3] = gyro_data[:,3]

        #gyro_data[:,1:] = -gyro_data[:,1:]

        #points_test = np.array([[[0,0],[100,100],[200,300],[400,400]]], dtype = np.float32)
        #result = self.undistort.undistort_points(points_test, new_img_dim=(self.width,self.height))
        #print(result)
        #exit()

        # Other attributes
        initial_orientation = Rotation.from_euler('xyz', [0, 0, 0], degrees=True).as_quat()

        self.integrator = GyroIntegrator(self.gyro_data,zero_out_time=False,initial_orientation=initial_orientation)
        self.integrator.integrate_all()
        self.times = None
        self.stab_transform = None


        self.initial_offset = 0

    def instaCSVGyro(self, csvfile):
        gyrodata = []
        with open(csvfile) as f:
            reader = csv.reader(f, delimiter=",", quotechar='"')
            next(reader, None)
            for row in reader:
                gyro = [float(row[0])] + [float(val) for val in row[2].split(" ")] # Time + gyro
                gyrodata.append(gyro)

        gyrodata = np.array(gyrodata)
        print(gyrodata)
        return gyrodata
    
    def stabilization_settings(self, smooth = 0.95):


        v1 = 20 / self.fps
        v2 = 900 / self.fps
        d1 = 0.042
        d2 = -0.396

        err_slope = (d2-d1)/(v2-v1)
        correction_slope = err_slope + 1
        gyro_start = (d1 - err_slope*v1)

        interval = 1/(correction_slope * self.fps)


        print("Start {}".format(gyro_start))

        print("Interval {}, slope {}".format(interval, correction_slope))

        self.times, self.stab_transform = self.integrator.get_interpolated_stab_transform(smooth=smooth,start=-gyro_start,interval = interval) # 2.2/30 , -1/30




class BBLStabilizer(Stabilizer):
    def __init__(self, videopath, calibrationfile, bblpath, cam_angle_degrees=0, initial_offset=0):
        # General video stuff
        self.cap = cv2.VideoCapture(videopath)
        self.width = int(self.cap.get(cv2.CAP_PROP_FRAME_WIDTH))
        self.height = int(self.cap.get(cv2.CAP_PROP_FRAME_HEIGHT))
        self.fps = self.cap.get(cv2.CAP_PROP_FPS)
        self.num_frames = int(self.cap.get(cv2.CAP_PROP_FRAME_COUNT))


        # Camera undistortion stuff
        self.undistort = FisheyeCalibrator()
        self.undistort.load_calibration_json(calibrationfile, True)
        self.map1, self.map2 = self.undistort.get_maps(1.6,new_img_dim=(self.width,self.height))

        # Get gyro data
        self.bbe = BlackboxExtractor("test_clips/GX015563.MP4_emuf_004.bbl")
        self.gyro_data = self.bbe.get_gyro_data(cam_angle_degrees=cam_angle_degrees)

        # This seems to make the orientation match. Implement auto match later
        self.gyro_data[:,[2, 3]] = self.gyro_data[:,[3, 2]]
        self.gyro_data[:,2] = -self.gyro_data[:,2]

        # Other attributes
        initial_orientation = Rotation.from_euler('xyz', [0, 0, 0], degrees=True).as_quat()

        self.integrator = GyroIntegrator(self.gyro_data,initial_orientation=initial_orientation)
        self.integrator.integrate_all()
        self.times = None
        self.stab_transform = None

        self.initial_offset = initial_offset

    
    def stabilization_settings(self, smooth = 0.99):


        v1 = 20 / self.fps
        v2 = 900 / self.fps
        d1 = 0.042
        d2 = -0.396

        err_slope = (d2-d1)/(v2-v1)
        correction_slope = err_slope + 1
        gyro_start = (d1 - err_slope*v1)

        interval = 1/(correction_slope * self.fps)


        print("Start {}".format(gyro_start))

        print("Interval {}, slope {}".format(interval, correction_slope))

        self.times, self.stab_transform = self.integrator.get_interpolated_stab_transform(smooth=0.985,start=2.56+0.07,interval = 1/59.94)


        #self.times, self.stab_transform = self.integrator.get_interpolated_stab_transform(smooth=smooth,start=-gyro_start,interval = interval) # 2.2/30 , -1/30




class OpticalStabilizer:
    def __init__(self, videopath, calibrationfile):
        # General video stuff
        self.cap = cv2.VideoCapture(videopath)
        self.width = int(self.cap.get(cv2.CAP_PROP_FRAME_WIDTH))
        self.height = int(self.cap.get(cv2.CAP_PROP_FRAME_HEIGHT))
        self.fps = self.cap.get(cv2.CAP_PROP_FPS)
        self.num_frames = int(self.cap.get(cv2.CAP_PROP_FRAME_COUNT))


        # Camera undistortion stuff
        self.undistort = FisheyeCalibrator()
        self.undistort.load_calibration_json(calibrationfile, True)
        self.map1, self.map2 = self.undistort.get_maps(1.6,new_img_dim=(self.width,self.height))

        # Other attributes
        self.times = None
        self.stab_transform = None

    
    def stabilization_settings(self, smooth = 0.65):

        frame_idx, transforms = self.optical_flow_comparison(0, 902)

        # Match "standard" coordinate system
        #transforms[0] = transforms[0]
        #transforms[1] = transforms[1]

        transforms[:,0] = -transforms[:,0]
        transforms[:,1] = -transforms[:,1]
        transforms[:,2] = transforms[:,2]

        stacked_data = np.hstack([np.atleast_2d(frame_idx).T,transforms])
        

        initial_orientation = Rotation.from_euler('xyz', [0, 0, 0], degrees=True).as_quat()

        self.integrator = FrameRotationIntegrator(stacked_data,initial_orientation=initial_orientation)
        self.integrator.integrate_all()

        self.times, self.stab_transform = self.integrator.get_stabilize_transform(smooth=smooth)


        self.stab_transform_array = np.zeros((self.num_frames, 4))
        self.stab_transform_array[:,0] = 1

        for i in range(len(self.times)):
            self.stab_transform_array[round(self.times[i])] = self.stab_transform[i,:]


        print(self.stab_transform_array)


    def optical_flow_comparison(self, start_frame=0, analyze_length = 50):
        frame_times = []
        frame_idx = []
        transforms = []
        prev_pts_lst = []
        curr_pts_lst = []

        self.cap.set(cv2.CAP_PROP_POS_FRAMES, start_frame)

        # Read first frame
        _, prev = self.cap.read()
        prev_gray = cv2.cvtColor(prev, cv2.COLOR_BGR2GRAY)

        for i in range(analyze_length):
            prev_pts = cv2.goodFeaturesToTrack(prev_gray, maxCorners=200, qualityLevel=0.01, minDistance=30, blockSize=3)


            
            frame_id = (int(self.cap.get(cv2.CAP_PROP_POS_FRAMES)))
            frame_time = (self.cap.get(cv2.CAP_PROP_POS_MSEC)/1000)

            succ, curr = self.cap.read()


            if i % 10 == 0:
                print("Analyzing frame: {}/{}".format(i,analyze_length))

            if succ:
                # Only add if succeeded
                frame_idx.append(frame_id)
                frame_times.append(frame_time)

                curr_gray = cv2.cvtColor(curr, cv2.COLOR_BGR2GRAY)
                # Estimate transform using optical flow
                curr_pts, status, err = cv2.calcOpticalFlowPyrLK(prev_gray, curr_gray, prev_pts, None)

                idx = np.where(status==1)[0]
                prev_pts = prev_pts[idx]
                curr_pts = curr_pts[idx]
                assert prev_pts.shape == curr_pts.shape

                prev_pts_lst.append(prev_pts)
                curr_pts_lst.append(curr_pts)


                # TODO: Try getting undistort + homography working for more accurate rotation estimation
                src_pts = self.undistort.undistort_points(prev_pts, new_img_dim=(self.width,self.height))
                dst_pts = self.undistort.undistort_points(curr_pts, new_img_dim=(self.width,self.height))
                H, mask = cv2.findHomography(src_pts, dst_pts)
                retval, rots, trans, norms = self.undistort.decompose_homography(H, new_img_dim=(self.width,self.height))


                # rots contains for solutions for the rotation. Get one with smallest magnitude. Idk
                roteul = None
                smallest_mag = 1000
                for rot in rots:
                    thisrot = Rotation.from_matrix(rots[0]) # first one?
                    
                    if thisrot.magnitude() < smallest_mag and thisrot.magnitude() < 0.3:
                        roteul = Rotation.from_matrix(rot).as_euler("xyz")
                        smallest_mag = thisrot.magnitude()




                m, inliers = cv2.estimateAffine2D(src_pts, dst_pts) 

                dx = m[0,2]
                dy = m[1,2]
                
                # Extract rotation angle
                da = np.arctan2(m[1,0], m[0,0])
                #transforms.append([dx,dy,da]) 
                transforms.append(list(roteul))
                prev_gray = curr_gray

            else:
                print("Frame {}".format(i))
        
        transforms = np.array(transforms)
        return frame_idx, transforms


    def renderfile(self, starttime, stoptime, outpath = "Stabilized.mp4", out_size = (1920,1080)):

        out = cv2.VideoWriter(outpath, -1, 30, (1920*2,1080))
        crop = (int((self.width-out_size[0])/2), int((self.height-out_size[1])/2))

        self.cap.set(cv2.CAP_PROP_POS_FRAMES, int(starttime * self.fps))

        num_frames = int((stoptime - starttime) * self.fps) 

        i = 0
        while(True):
            frame_num = int(self.cap.get(cv2.CAP_PROP_POS_FRAMES))
            
            # Read next frame
            success, frame = self.cap.read() 

            
            print("FRAME: {}, IDX: {}".format(frame_num, i))

            if success:
                i +=1

            if i > num_frames:
                break

            if success and i > 0:

                frame_undistort = cv2.remap(frame, self.map1, self.map2, interpolation=cv2.INTER_LINEAR,
                                              borderMode=cv2.BORDER_CONSTANT)


                frame_out = self.undistort.get_rotation_map(frame_undistort, self.stab_transform_array[frame_num, :])

                # Fix border artifacts
                frame_out = frame_out[crop[1]:crop[1]+out_size[1], crop[0]:crop[0]+out_size[0]]
                frame_undistort = frame_undistort[crop[1]:crop[1]+out_size[1], crop[0]:crop[0]+out_size[0]]


                #out.write(frame_out)
                #print(frame_out.shape)

                # If the image is too big, resize it.
            #%if(frame_out.shape[1] > 1920): 
            #		frame_out = cv2.resize(frame_out, (int(frame_out.shape[1]/2), int(frame_out.shape[0]/2)));
                
                size = np.array(frame_out.shape)
                frame_out = cv2.resize(frame_out, (int(size[1]), int(size[0])))

                frame = cv2.resize(frame_undistort, ((int(size[1]), int(size[0]))))
                concatted = cv2.resize(cv2.hconcat([frame_out,frame],2), (1920*2,1080))
                out.write(concatted)
                cv2.imshow("Before and After", concatted)
                cv2.waitKey(5)

        # When everything done, release the capture
        out.release()

    def release(self):
        self.cap.release()





if __name__ == "__main__":
    """
    #stab = GPMFStabilizer("test_clips/GX016017.MP4", "camera_presets/Hero_7_2.7K_60_4by3_wide.json")
    stab = OpticalStabilizer("test_clips/GX016017.MP4", "camera_presets/gopro_calib2.JSON")
    stab.stabilization_settings(smooth = 0.7)
    #stab.optical_flow_comparison(start_frame=1300, analyze_length = 50)
    

    # Camera undistortion stuff
    stab.undistort = FisheyeCalibrator()
    stab.undistort.load_calibration_json("camera_presets/Hero_7_2.7K_60_4by3_wide.json", True)
    stab.map1, stab.map2 = stab.undistort.get_maps(2.2,new_img_dim=(stab.width,stab.height))


    stab.renderfile("GX016017_2_stab_optical.mp4",out_size = (1920,1080))
    stab.release()
    """


    # insta360 test
    
    stab = InstaStabilizer("test_clips/insta360.mp4", "camera_presets/gopro_calib2.JSON", gyrocsv="test_clips/insta360_gyro.csv")
    stab.auto_sync_stab(0.985,30 *24, 66 * 24, 170)
    #stab.renderfile(19, 40, "insta360test.mp4",out_size = (2560,1440))

    exit()
    #stab = GPMFStabilizer("test_clips/GX016017.MP4", "camera_presets/Hero_7_2.7K_60_4by3_wide.json") # Walk
    #stab = GPMFStabilizer("test_clips/GX016015.MP4", "camera_presets/gopro_calib2.JSON", ) # Rotate around
    #stab = GPMFStabilizer("test_clips/GX010010.MP4", "camera_presets/gopro_calib2.JSON", hero6=False) # Parking lot

    stab = BBLStabilizer("test_clips/GX015563.MP4", "camera_presets/gopro_calib2.JSON", "test_clips/GX015563.MP4_emuf_004.bbl", initial_offset=-2) # FPV clip

    #stab.stabilization_settings(smooth = 0.8)
    # stab.auto_sync_stab(0.89,25*30, (2 * 60 + 22) * 30, 50) Gopro clips

    stab.auto_sync_stab(0.985,5*24, 18 * 60, 70) # FPV clip
    #stab.stabilization_settings()


    # Camera undistortion stuff
    #stab.undistort = FisheyeCalibrator()
    #stab.undistort.load_calibration_json("camera_presets/Hero_7_2.7K_60_4by3_wide.json", True)
    #stab.map1, stab.map2 = stab.undistort.get_maps(2.6,new_img_dim=(stab.width,stab.height))


    #stab.renderfile(24, 63, "parkinglot_stab_3.mp4",out_size = (1920,1080))
    stab.renderfile(4, 26, "FPV_stab.mp4",out_size = (1920,1080))
    stab.release()

    # 20 / self.fps: 0.042
    # 200 / self.fps: -0.048<|MERGE_RESOLUTION|>--- conflicted
+++ resolved
@@ -463,7 +463,7 @@
         #plt.show()
         return sum_squared_diff
 
-<<<<<<< HEAD
+
     def renderfile(self, starttime, stoptime, outpath = "Stabilized.mp4", out_size = (1920,1080),
                    split_screen = True, hw_accel = False, bitrate_mbits = 20, display_preview = False):
         if hw_accel:
@@ -510,13 +510,7 @@
             }
             out = WriteGear(output_filename=outpath, **output_params)
         
-=======
-    def renderfile(self, starttime, stoptime, outpath = "Stabilized.mp4", out_size = (1920,1080), split_screen = True):
-
-        fourcc = cv2.VideoWriter_fourcc(*'mp4v')
-
-        out = cv2.VideoWriter(outpath, fourcc, self.fps, (out_size[0]*2 if split_screen else out_size[0], out_size[1]))
->>>>>>> 60d27aaa
+
         crop = (int((self.width-out_size[0])/2), int((self.height-out_size[1])/2))
 
 
@@ -585,14 +579,9 @@
                         cv2.waitKey(2)
 
         # When everything done, release the capture
-<<<<<<< HEAD
         #out.release()
         cv2.destroyAllWindows()
         out.close()
-=======
-        out.release()
-        cv2.destroyAllWindows()
->>>>>>> 60d27aaa
 
     def release(self):
         self.cap.release()
